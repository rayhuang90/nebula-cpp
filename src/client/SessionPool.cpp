// Copyright (c) 2022 vesoft inc. All rights reserved.
//
// This source code is licensed under Apache 2.0 License.

#include "nebula/client/SessionPool.h"

#include <folly/json.h>

#include "common/graph/Response.h"
#include "common/time/TimeConversion.h"
#include "nebula/client/ConnectionPool.h"

namespace nebula {

bool SessionPool::init() {
  Config conf;
  conf.maxConnectionPoolSize_ = config_.maxSize_;
  conf.minConnectionPoolSize_ = config_.minSize_;
  conf.idleTime_ = config_.idleTime_;
  conf.timeout_ = config_.timeout_;
  pool_->init(config_.addrs_, conf);
  if (config_.spaceName_.empty()) {
    return false;
  }
  if (config_.username_.empty() || config_.password_.empty()) {
    return false;
  }
  std::string useSpace = "USE " + config_.spaceName_;
  for (std::size_t i = 0; i < config_.maxSize_; ++i) {
    // use space
    auto session = pool_->getSession(config_.username_, config_.password_);
    auto resp = session.execute(useSpace);
    if (resp.errorCode == ErrorCode::SUCCEEDED) {
      idleSessions_.emplace_back(std::move(session));
    } else {
      return false;
    }
  }
  return true;
}

ExecutionResponse SessionPool::execute(const std::string &stmt) {
<<<<<<< HEAD
  auto result = getIdleSession();
  if (result.second) {
    auto resp = result.first.execute(stmt);
    if (resp.spaceName != nullptr && *resp.spaceName != config_.spaceName_) {
      // switch to origin space
      result.first.execute("USE " + config_.spaceName_);
    }
    giveBack(std::move(result.first));
    return resp;
  } else {
    return ExecutionResponse{ErrorCode::E_DISCONNECTED,
                             0,
                             nullptr,
                             nullptr,
                             std::make_unique<std::string>("No idle session.")};
  }
=======
  return executeWithParameter(stmt, {});
>>>>>>> daa91019
}

ExecutionResponse SessionPool::executeWithParameter(
    const std::string &stmt, const std::unordered_map<std::string, Value> &parameters) {
  auto result = getIdleSession();
  if (result.second) {
    auto resp = result.first.executeWithParameter(stmt, parameters);
    if (resp.spaceName != nullptr && *resp.spaceName != config_.spaceName_) {
<<<<<<< HEAD
      // switch to origin space
      result.first.execute("USE " + config_.spaceName_);
=======
      if (*resp.spaceName == "") {
        // This can be caused by reconnect, switch to origin space and try to query again
        resp =
            result.first.executeWithParameter("USE " + config_.spaceName_ + ";" + stmt, parameters);
      } else {
        // switch to origin space only
        result.first.execute("USE " + config_.spaceName_);
      }
>>>>>>> daa91019
    }
    giveBack(std::move(result.first));
    return resp;
  } else {
    return ExecutionResponse{ErrorCode::E_DISCONNECTED,
                             0,
                             nullptr,
                             nullptr,
                             std::make_unique<std::string>("No idle session.")};
  }
}

std::string SessionPool::executeJson(const std::string &stmt) {
  return executeJsonWithParameter(stmt, {});
}

std::string SessionPool::executeJsonWithParameter(
    const std::string &stmt, const std::unordered_map<std::string, Value> &parameters) {
  auto result = getIdleSession();
  if (result.second) {
    auto resp = result.first.executeJsonWithParameter(stmt, parameters);
    auto obj = folly::parseJson(resp);
    auto respSpaceName = obj["results"][0]["spaceName"].asString();
    if (respSpaceName != config_.spaceName_) {
      if (respSpaceName == "") {
        // This can be caused by reconnect, switch to origin space and try to query again
        resp = result.first.executeJsonWithParameter("USE " + config_.spaceName_ + ";" + stmt,
                                                     parameters);
      } else {
        // switch to origin space only
        result.first.execute("USE " + config_.spaceName_);
      }
    }
    giveBack(std::move(result.first));
    return resp;
  } else {
    // TODO handle error
    return "";
  }
}

}  // namespace nebula<|MERGE_RESOLUTION|>--- conflicted
+++ resolved
@@ -40,27 +40,8 @@
 }
 
 ExecutionResponse SessionPool::execute(const std::string &stmt) {
-<<<<<<< HEAD
-  auto result = getIdleSession();
-  if (result.second) {
-    auto resp = result.first.execute(stmt);
-    if (resp.spaceName != nullptr && *resp.spaceName != config_.spaceName_) {
-      // switch to origin space
-      result.first.execute("USE " + config_.spaceName_);
+  return executeWithParameter(stmt, {});
     }
-    giveBack(std::move(result.first));
-    return resp;
-  } else {
-    return ExecutionResponse{ErrorCode::E_DISCONNECTED,
-                             0,
-                             nullptr,
-                             nullptr,
-                             std::make_unique<std::string>("No idle session.")};
-  }
-=======
-  return executeWithParameter(stmt, {});
->>>>>>> daa91019
-}
 
 ExecutionResponse SessionPool::executeWithParameter(
     const std::string &stmt, const std::unordered_map<std::string, Value> &parameters) {
@@ -68,19 +49,14 @@
   if (result.second) {
     auto resp = result.first.executeWithParameter(stmt, parameters);
     if (resp.spaceName != nullptr && *resp.spaceName != config_.spaceName_) {
-<<<<<<< HEAD
-      // switch to origin space
-      result.first.execute("USE " + config_.spaceName_);
-=======
       if (*resp.spaceName == "") {
         // This can be caused by reconnect, switch to origin space and try to query again
         resp =
             result.first.executeWithParameter("USE " + config_.spaceName_ + ";" + stmt, parameters);
       } else {
         // switch to origin space only
-        result.first.execute("USE " + config_.spaceName_);
-      }
->>>>>>> daa91019
+      result.first.execute("USE " + config_.spaceName_);
+    }
     }
     giveBack(std::move(result.first));
     return resp;
@@ -95,7 +71,7 @@
 
 std::string SessionPool::executeJson(const std::string &stmt) {
   return executeJsonWithParameter(stmt, {});
-}
+    }
 
 std::string SessionPool::executeJsonWithParameter(
     const std::string &stmt, const std::unordered_map<std::string, Value> &parameters) {
@@ -111,8 +87,8 @@
                                                      parameters);
       } else {
         // switch to origin space only
-        result.first.execute("USE " + config_.spaceName_);
-      }
+      result.first.execute("USE " + config_.spaceName_);
+    }
     }
     giveBack(std::move(result.first));
     return resp;
